--- conflicted
+++ resolved
@@ -122,12 +122,6 @@
     testReadBlockCase(lb, readOffset, readLength);
   }
 
-<<<<<<< HEAD
-  @Test
-  public void testReadIntoChecksumChunk() throws IOException, InterruptedException {
-    int readLength = BLOCK_SIZE/4;
-    int readOffset = 11;            //offset to middle of checksum chunk, 11 is arbitrarily chosen because it is very unlikely to be the size of a chunk.
-=======
   private void testReadBlockCase(
       LocatedBlock lb, int readOffset, int readLength)
       throws IOException, InterruptedException {
@@ -180,7 +174,6 @@
   public void testReadIntoChecksumChunk() throws IOException, InterruptedException {
     int readLength = BLOCK_SIZE / 4;
     int readOffset = 11;
->>>>>>> 22371c2e
     LocatedBlock lb = getFirstLocatedBlock();
     testReadBlockCase(lb, readOffset, readLength);
   }
