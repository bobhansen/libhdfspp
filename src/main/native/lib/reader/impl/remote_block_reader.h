--- conflicted
+++ resolved
@@ -72,25 +72,6 @@
 
   auto m = std::shared_ptr<decltype(prog)>(new decltype(prog)(std::move(prog)));
   m->Run([m,s,this,handler,offset](const Status &status) {
-<<<<<<< HEAD
-      if (status.ok()) {
-        state_ = kReadPacketHeader;
-      }
-
-      const hadoop::hdfs::BlockOpResponseProto& resp = s->response;
-      if(resp.has_readopchecksuminfo())
-      {
-        const hadoop::hdfs::ReadOpChecksumInfoProto& checksumInfo = resp.readopchecksuminfo();
-        uint64_t realOffset = (uint64_t)checksumInfo.chunkoffset(); //offset into block DN is really sending data from
-        this->chunk_padding_bytes_ = offset - realOffset;
-
-        const hadoop::hdfs::ChecksumProto& checksumProto = checksumInfo.checksum();
-        this->checksum_chunk_size_ = checksumProto.bytesperchecksum();  
-        this->checksum_.reserve(this->checksum_chunk_size_);        //worst case buffer size for this block
-      }
-      
-      handler(status);
-=======
       Status stat = status;
       if (stat.ok()) {
         const auto &resp = s->response;
@@ -105,7 +86,6 @@
         }
       }
       handler(stat);
->>>>>>> 22371c2e
     });
 }
 
@@ -184,11 +164,7 @@
       if (ec) {
         status = Status(ec.value(), ec.message().c_str());
       } else {
-<<<<<<< HEAD
-        self_->state_ = kReadPadding;
-=======
         self_->state_ = self_->chunk_padding_bytes_ ? kReadPadding : kReadData;
->>>>>>> 22371c2e
       }
       next(status);
     };
@@ -204,51 +180,25 @@
 
 template<class Stream>
 struct RemoteBlockReader<Stream>::ReadPadding : monad::Monad<> {
-<<<<<<< HEAD
-  ReadPadding(RemoteBlockReader<Stream> *self) : self_(self) {};
-
-=======
   ReadPadding(RemoteBlockReader<Stream> *self)
       : self_(self)
       , padding_(self->chunk_padding_bytes_)
       , bytes_transferred_(std::make_shared<size_t>(0))
       , prog_(ReadData<asio::mutable_buffers_1>(self, bytes_transferred_, asio::buffer(padding_)))
   {}
->>>>>>> 22371c2e
   ReadPadding(ReadPadding &&) = default;
   ReadPadding &operator=(ReadPadding &&) = default;
 
   template<class Next>
   void Run(const Next& next) {
-<<<<<<< HEAD
-    auto handler = [next, this](const asio::error_code &ec, size_t transferred) {
-      (void)transferred;  //will get an error code if transferred != pad_len
-      Status status;
-      if(ec) {
-        status = Status(ec.value(), ec.message().c_str());
-      } else {
-=======
     auto h = [next,this](const Status &status) {
       if (status.ok()) {
         assert(reinterpret_cast<const int&>(*bytes_transferred_) == self_->chunk_padding_bytes_);
         self_->chunk_padding_bytes_ = 0;
->>>>>>> 22371c2e
         self_->state_ = kReadData;
       }
       next(status);
     };
-<<<<<<< HEAD
-
-    //how much padding should be consumed
-    auto pad_len = self_->chunk_padding_bytes_;
-
-    //read padlen bytes from front of input stream, keep around for checksumming
-    self_->padding_.resize(pad_len);
-    async_read(*self_->stream_, asio::buffer(self_->padding_), asio::transfer_exactly(pad_len), handler);
-  }
-private:
-  RemoteBlockReader<Stream> *self_;
-=======
     prog_.Run(h);
   }
 
@@ -257,7 +207,6 @@
   std::vector<char> padding_;
   std::shared_ptr<size_t> bytes_transferred_;
   RemoteBlockReader::ReadData<asio::mutable_buffers_1> prog_;
->>>>>>> 22371c2e
   ReadPadding(const ReadPadding &) = delete;
   ReadPadding &operator=(const ReadPadding &) = delete;
 };
@@ -291,11 +240,7 @@
       next(status);
     };
 
-<<<<<<< HEAD
-    auto data_len = self_->header_.datalen();
-=======
     auto data_len = self_->header_.datalen() - self_->packet_data_read_bytes_;
->>>>>>> 22371c2e
     async_read(*self_->stream_, buf_, asio::transfer_exactly(data_len), handler);
   }
 
@@ -351,12 +296,8 @@
 
   auto prog = EnableIf([this]() { return state_ == kReadPacketHeader; },
                        std::move(ReadPacketHeader(this) >>= ReadChecksum(this)))
-<<<<<<< HEAD
-          >>= ReadPadding(this)
-=======
           >>= EnableIf([this]() { return state_ == kReadPadding && chunk_padding_bytes_; },
                        ReadPadding(this))
->>>>>>> 22371c2e
           >>= ReadData<MutableBufferSequence>(this, bytes_transferred, buffers)
           >>= EnableIf([this]() { return bytes_to_read_ <= 0; }, AckRead(this));
 
