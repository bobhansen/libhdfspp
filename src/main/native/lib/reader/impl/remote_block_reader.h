/**
 * Licensed to the Apache Software Foundation (ASF) under one
 * or more contributor license agreements.  See the NOTICE file
 * distributed with this work for additional information
 * regarding copyright ownership.  The ASF licenses this file
 * to you under the Apache License, Version 2.0 (the
 * "License"); you may not use this file except in compliance
 * with the License.  You may obtain a copy of the License at
 *
 *     http://www.apache.org/licenses/LICENSE-2.0
 *
 * Unless required by applicable law or agreed to in writing, software
 * distributed under the License is distributed on an "AS IS" BASIS,
 * WITHOUT WARRANTIES OR CONDITIONS OF ANY KIND, either express or implied.
 * See the License for the specific language governing permissions and
 * limitations under the License.
 */
#ifndef IMPL_REMOTE_BLOCK_READER_H_
#define IMPL_REMOTE_BLOCK_READER_H_

#include "common/protobuf_util.h"
#include "common/datatransfer.h"

#include "common/monad/monad.h"
#include "common/monad/bind.h"
#include "common/monad/asio.h"
#include "common/monad/conditional.h"

#include <asio/buffers_iterator.hpp>
#include <asio/streambuf.hpp>
#include <asio/write.hpp>

#include <arpa/inet.h>

#include <future>

namespace hdfs {

hadoop::hdfs::OpReadBlockProto ReadBlockProto(
    const std::string &client_name, bool verify_checksum,
    const hadoop::common::TokenProto *token,
    const hadoop::hdfs::ExtendedBlockProto *block,
    uint64_t length, uint64_t offset);

template<class Stream>
template<class ConnectHandler>
void RemoteBlockReader<Stream>::async_connect(const std::string &client_name,
                                              const hadoop::common::TokenProto *token,
                                              const hadoop::hdfs::ExtendedBlockProto *block,
                                              uint64_t length, uint64_t offset,
                                              const ConnectHandler &handler) {
  // The total number of bytes that we need to transfer from the DN is
  // the amount that the user wants (bytesToRead), plus the padding at
  // the beginning in order to chunk-align. Note that the DN may elect
  // to send more than this amount if the read starts/ends mid-chunk.
  bytes_to_read_ = length;
  hadoop::hdfs::OpReadBlockProto p(ReadBlockProto(
      client_name, options_.verify_checksum, token, block, length, offset));

  struct State {
    std::string request;
    hadoop::hdfs::BlockOpResponseProto response;
  };

  auto s = std::make_shared<State>();
  s->request.insert(s->request.begin(), { 0, kDataTransferVersion, Operation::kReadBlock });
  AppendToDelimitedString(&p, &s->request);

  auto prog = monad::Write(stream_, asio::buffer(s->request))
          >>= ReadPBMessageMonad<Stream, hadoop::hdfs::BlockOpResponseProto, 16384>
              (stream_, &s->response);

  auto m = std::shared_ptr<decltype(prog)>(new decltype(prog)(std::move(prog)));
  m->Run([m,s,this,handler,offset](const Status &status) {
      Status stat = status;
      if (stat.ok()) {
<<<<<<< HEAD
        if (s->response.status() == ::hadoop::hdfs::Status::SUCCESS) {
=======
        const auto &resp = s->response;
        if (resp.status() == ::hadoop::hdfs::Status::SUCCESS) {
          if(resp.has_readopchecksuminfo()) {
            const auto& checksum_info = resp.readopchecksuminfo();
            chunk_padding_bytes_ = offset - checksum_info.chunkoffset();
          }
>>>>>>> 016bc843
          state_ = kReadPacketHeader;
        } else {
          stat = Status::Error(s->response.message().c_str());
        }
<<<<<<< HEAD
      }

      const hadoop::hdfs::BlockOpResponseProto& resp = s->response;
      if(resp.has_readopchecksuminfo())
      {
        const hadoop::hdfs::ReadOpChecksumInfoProto& checksumInfo = resp.readopchecksuminfo();
        uint64_t realOffset = (uint64_t)checksumInfo.chunkoffset(); //offset into block DN is really sending data from
        this->chunk_padding_bytes_ = offset - realOffset;

        const hadoop::hdfs::ChecksumProto& checksumProto = checksumInfo.checksum();
        this->checksum_chunk_size_ = checksumProto.bytesperchecksum();  
        this->checksum_.reserve(this->checksum_chunk_size_);        //worst case buffer size for this block
      }
      
=======
      }
>>>>>>> 016bc843
      handler(stat);
    });
}

template<class Stream>
struct RemoteBlockReader<Stream>::ReadPacketHeader : monad::Monad<> {
  ReadPacketHeader(RemoteBlockReader<Stream> *self)
      : self_(self)
  {}
  ReadPacketHeader(ReadPacketHeader &&) = default;
  ReadPacketHeader &operator=(ReadPacketHeader &&) = default;
  template<class Next>
  void Run(const Next& next) {
    self_->packet_data_read_bytes_ = self_->packet_len_ = 0;
    auto handler = [next, this](const asio::error_code &ec, size_t) {
      Status status;
      if (ec) {
        status = Status(ec.value(), ec.message().c_str());
      } else {
        self_->packet_len_ = packet_length();
        self_->header_.Clear();
        bool v = self_->header_.ParseFromArray(&buf_[kHeaderStart], header_length());
        assert(v && "Failed to parse the header");
      }
      next(status);
    };

    asio::async_read(*self_->stream_, asio::buffer(buf_),
                     std::bind(&ReadPacketHeader::CompletionHandler, this,
                               std::placeholders::_1, std::placeholders::_2),
                     handler);
  }

 private:
  static const size_t kMaxHeaderSize = 512;
  static const size_t kPayloadLenOffset = 0;
  static const size_t kPayloadLenSize = sizeof(int);
  static const size_t kHeaderLenOffset = 4;
  static const size_t kHeaderLenSize = sizeof(short);
  static const size_t kHeaderStart = kPayloadLenSize + kHeaderLenSize;

  RemoteBlockReader<Stream> *self_;
  std::array<char, kMaxHeaderSize> buf_;

  size_t packet_length() const
  { return ntohl(*reinterpret_cast<const unsigned*>(&buf_[kPayloadLenOffset])); }

  size_t header_length() const
  { return ntohs(*reinterpret_cast<const short*>(&buf_[kHeaderLenOffset])); }

  size_t CompletionHandler(const asio::error_code &ec, size_t transferred) {
    if (ec) {
      return 0;
    } else if (transferred < kHeaderStart) {
      return kHeaderStart - transferred;
    } else {
      return kHeaderStart + header_length() - transferred;
    }
  }

  ReadPacketHeader(const ReadPacketHeader &) = delete;
  ReadPacketHeader &operator=(const ReadPacketHeader &) = delete;
};

template<class Stream>
struct RemoteBlockReader<Stream>::ReadChecksum : monad::Monad<> {
  ReadChecksum(RemoteBlockReader<Stream> *self)
      : self_(self)
  {}
  ReadChecksum(ReadChecksum &&) = default;
  ReadChecksum &operator=(ReadChecksum &&) = default;

  template<class Next>
  void Run(const Next& next) {
    auto handler = [next,this](const asio::error_code &ec, size_t) {
      Status status;
      if (ec) {
        status = Status(ec.value(), ec.message().c_str());
      } else {
        self_->state_ = self_->chunk_padding_bytes_ ? kReadPadding : kReadData;
      }
      next(status);
    };
    self_->checksum_.resize(self_->packet_len_ - sizeof(int) - self_->header_.datalen());
    asio::async_read(*self_->stream_, asio::buffer(self_->checksum_), handler);
  }

 private:
  RemoteBlockReader<Stream> *self_;
  ReadChecksum(const ReadChecksum &) = delete;
  ReadChecksum &operator=(const ReadChecksum &) = delete;
};

template<class Stream>
struct RemoteBlockReader<Stream>::ReadPadding : monad::Monad<> {
  ReadPadding(RemoteBlockReader<Stream> *self)
      : self_(self)
      , padding_(self->chunk_padding_bytes_)
      , bytes_transferred_(std::make_shared<size_t>(0))
      , prog_(ReadData<asio::mutable_buffers_1>(self, bytes_transferred_, asio::buffer(padding_)))
  {}
  ReadPadding(ReadPadding &&) = default;
  ReadPadding &operator=(ReadPadding &&) = default;

  template<class Next>
  void Run(const Next& next) {
    auto h = [next,this](const Status &status) {
      if (status.ok()) {
        assert(reinterpret_cast<const int&>(*bytes_transferred_) == self_->chunk_padding_bytes_);
        self_->chunk_padding_bytes_ = 0;
        self_->state_ = kReadData;
      }
      next(status);
    };
    prog_.Run(h);
  }

 private:
  RemoteBlockReader<Stream> *self_;
  std::vector<char> padding_;
  std::shared_ptr<size_t> bytes_transferred_;
  RemoteBlockReader::ReadData<asio::mutable_buffers_1> prog_;
  ReadPadding(const ReadPadding &) = delete;
  ReadPadding &operator=(const ReadPadding &) = delete;
};

template<class Stream>
template<class MutableBufferSequence>
struct RemoteBlockReader<Stream>::ReadData : monad::Monad<> {
  ReadData(RemoteBlockReader<Stream> *self,
           std::shared_ptr<size_t> bytes_transferred,
           const MutableBufferSequence &buf)
      : self_(self)
      , bytes_transferred_(bytes_transferred)
      , buf_(buf)
  {}
  ReadData(ReadData &&) = default;
  ReadData &operator=(ReadData &&) = default;

  template<class Next>
  void Run(const Next& next) {
    auto handler = [next, this](const asio::error_code &ec, size_t transferred) {
      Status status;
      if (ec) {
        status = Status(ec.value(), ec.message().c_str());
      }
      *bytes_transferred_ += transferred;
      self_->bytes_to_read_ -= transferred;
      self_->packet_data_read_bytes_ += transferred;
      if (self_->packet_data_read_bytes_ >= self_->header_.datalen()) {
        self_->state_ = kReadPacketHeader;
      }
      next(status);
    };

    auto data_len = self_->header_.datalen() - self_->packet_data_read_bytes_;
    async_read(*self_->stream_, buf_, asio::transfer_exactly(data_len), handler);
  }

 private:
  RemoteBlockReader<Stream> *self_;
  std::shared_ptr<size_t> bytes_transferred_;
  MutableBufferSequence buf_;
  ReadData(const ReadData &) = delete;
  ReadData &operator=(const ReadData &) = delete;
};

template<class Stream>
struct RemoteBlockReader<Stream>::AckRead : monad::Monad<> {
  AckRead(RemoteBlockReader<Stream> *self)
      : self_(self)
  {}

  AckRead(AckRead &&) = default;
  AckRead &operator=(AckRead &&) = default;

  template<class Next>
  void Run(const Next& next) {
    hadoop::hdfs::ClientReadStatusProto p;
    p.set_status(self_->options_.verify_checksum ?
                 hadoop::hdfs::Status::CHECKSUM_OK : hadoop::hdfs::Status::SUCCESS);
    auto req = std::make_shared<std::string>();
    AppendToDelimitedString(&p, req.get());
    auto prog = monad::Write(self_->stream_, asio::buffer(*req));
    auto m = std::shared_ptr<decltype(prog)>(new decltype(prog)(std::move(prog)));
    m->Run([m,req,next,this](const Status &status) {
        if (status.ok()) {
          self_->state_ = RemoteBlockReader<Stream>::kFinished;
        }
        next(status);
      });
  }

 private:
  RemoteBlockReader<Stream> *self_;
  AckRead(const AckRead &) = delete;
  AckRead &operator=(const AckRead &) = delete;
};

template<class Stream>
template<class MutableBufferSequence, class ReadHandler>
void RemoteBlockReader<Stream>::async_read_some(const MutableBufferSequence& buffers,
                                                const ReadHandler &handler) {
  assert(state_ != kOpen && "Not connected");
  auto bytes_transferred = std::make_shared<size_t>();
  *bytes_transferred = 0;

  // TODO: Verify checksum

  auto prog = EnableIf([this]() { return state_ == kReadPacketHeader; },
                       std::move(ReadPacketHeader(this) >>= ReadChecksum(this)))
          >>= EnableIf([this]() { return state_ == kReadPadding && chunk_padding_bytes_; },
                       ReadPadding(this))
          >>= ReadData<MutableBufferSequence>(this, bytes_transferred, buffers)
          >>= EnableIf([this]() { return bytes_to_read_ <= 0; }, AckRead(this));

  auto m = std::shared_ptr<decltype(prog)>(new decltype(prog)(std::move(prog)));
  m->Run([m,this,handler,bytes_transferred](const Status &status) {
      handler(status, *bytes_transferred);
    });
}

template<class Stream>
template<class MutableBufferSequence>
size_t RemoteBlockReader<Stream>::read_some(const MutableBufferSequence& buffers, Status *status) {
  size_t transferred = 0;
  std::promise<bool> done;
  async_read_some(buffers, [status,&transferred,&done](const Status &stat, size_t t) {
      *status = stat;
      transferred = t;
      done.set_value(true);
    });
  done.get_future().wait();
  return transferred;
}

template<class Stream>
Status RemoteBlockReader<Stream>::connect(const std::string &client_name,
                                          const hadoop::common::TokenProto *token,
                                          const hadoop::hdfs::ExtendedBlockProto *block,
                                          uint64_t length, uint64_t offset) {
  std::promise<Status> done;
  async_connect(client_name, token, block, length, offset, [&done](const Status &status) {
      done.set_value(status);
    });
  return done.get_future().get();
}

}

#endif<|MERGE_RESOLUTION|>--- conflicted
+++ resolved
@@ -74,38 +74,17 @@
   m->Run([m,s,this,handler,offset](const Status &status) {
       Status stat = status;
       if (stat.ok()) {
-<<<<<<< HEAD
-        if (s->response.status() == ::hadoop::hdfs::Status::SUCCESS) {
-=======
         const auto &resp = s->response;
         if (resp.status() == ::hadoop::hdfs::Status::SUCCESS) {
           if(resp.has_readopchecksuminfo()) {
             const auto& checksum_info = resp.readopchecksuminfo();
             chunk_padding_bytes_ = offset - checksum_info.chunkoffset();
           }
->>>>>>> 016bc843
           state_ = kReadPacketHeader;
         } else {
           stat = Status::Error(s->response.message().c_str());
         }
-<<<<<<< HEAD
-      }
-
-      const hadoop::hdfs::BlockOpResponseProto& resp = s->response;
-      if(resp.has_readopchecksuminfo())
-      {
-        const hadoop::hdfs::ReadOpChecksumInfoProto& checksumInfo = resp.readopchecksuminfo();
-        uint64_t realOffset = (uint64_t)checksumInfo.chunkoffset(); //offset into block DN is really sending data from
-        this->chunk_padding_bytes_ = offset - realOffset;
-
-        const hadoop::hdfs::ChecksumProto& checksumProto = checksumInfo.checksum();
-        this->checksum_chunk_size_ = checksumProto.bytesperchecksum();  
-        this->checksum_.reserve(this->checksum_chunk_size_);        //worst case buffer size for this block
-      }
-      
-=======
-      }
->>>>>>> 016bc843
+      }
       handler(stat);
     });
 }
