/**
 * Licensed to the Apache Software Foundation (ASF) under one
 * or more contributor license agreements.  See the NOTICE file
 * distributed with this work for additional information
 * regarding copyright ownership.  The ASF licenses this file
 * to you under the Apache License, Version 2.0 (the
 * "License"); you may not use this file except in compliance
 * with the License.  You may obtain a copy of the License at
 *
 *     http://www.apache.org/licenses/LICENSE-2.0
 *
 * Unless required by applicable law or agreed to in writing, software
 * distributed under the License is distributed on an "AS IS" BASIS,
 * WITHOUT WARRANTIES OR CONDITIONS OF ANY KIND, either express or implied.
 * See the License for the specific language governing permissions and
 * limitations under the License.
 */
#ifndef LIB_RPC_ENGINE_H_
#define LIB_RPC_ENGINE_H_

#include "libhdfs++/status.h"

#include <google/protobuf/message_lite.h>

#include <asio/ip/tcp.hpp>
#include <asio/deadline_timer.hpp>

#include <atomic>
#include <memory>
#include <unordered_map>
#include <vector>
#include <mutex>

namespace hdfs {

class RpcEngine;

class RpcConnection {
 public:
  typedef ::asio::ip::tcp::socket NextLayer;
  RpcConnection(RpcEngine *engine);
  template <class Iterator, class Handler>
  void Connect(Iterator begin, Iterator end, const Handler &handler);
  template <class Handler>
  void Handshake(const Handler &handler);
  void Shutdown();

  template <class Handler>
  void AsyncRpc(const std::string &method_name,
                const ::google::protobuf::MessageLite *req,
                std::shared_ptr<::google::protobuf::MessageLite> resp,
                const Handler &handler);

  template <class Handler>
  void AsyncRawRpc(const std::string &method_name,
                   const std::string &request,
                   std::shared_ptr<std::string> resp,
                   const Handler &handler);

  NextLayer &next_layer()
  { return next_layer_; }

  void StartReadLoop();

 private:
  class RequestBase;
  template <class Handler>
  class Request;

  RpcEngine * const engine_;
  NextLayer next_layer_;
  enum {
    kCallIdAuthorizationFailed = -1,
    kCallIdInvalid = -2,
    kCallIdConnectionContext = -3,
    kCallIdPing = -4
  };

  struct ResponseState {
    enum {
      kReadLength,
      kReadContent,
      kParseResponse,
    } state;
    unsigned length;
    std::vector<char> data;
    ResponseState();
  };
  ResponseState response_state_;

  // The request being sent over the wire
  std::shared_ptr<RequestBase> request_over_the_wire_;
  // Requests to be sent over the wire
  std::vector<std::shared_ptr<RequestBase> > pending_requests_;
  // Requests that are waiting for responses
  std::unordered_map<int, std::shared_ptr<RequestBase> > requests_on_fly_;
<<<<<<< HEAD
  // Lock for operations on request_over_the_wire_, pending_requests_, and requests_on_fly
  std::recursive_mutex request_lock_;
=======
  // Lock for mutable parts of this class that need to be thread safe
  std::mutex engine_state_lock_;

>>>>>>> 2f698324

  template <class Handler>
  void StartRpc(std::string &&request, const Handler &handler);

  ::asio::io_service &io_service();
  std::shared_ptr<std::string> PrepareHandshakePacket();
  static std::string SerializeRpcRequest(const std::string &method_name, const ::google::protobuf::MessageLite *req);
  void HandleRpcResponse(const std::vector<char> &data);
  void OnHandleWrite(const ::asio::error_code &ec, size_t transferred);
  void OnHandleRead(const ::asio::error_code &ec, size_t transferred);
  void StartWriteLoop();
};

class RpcEngine {
 public:
  enum {
    kRpcVersion = 9
  };

  RpcEngine(::asio::io_service *io_service,
            const std::string &client_name,
            const char *protocol_name, int protocol_version);

  template <class Handler>
  void AsyncRpc(const std::string &method_name,
                const ::google::protobuf::MessageLite *req,
                const std::shared_ptr<::google::protobuf::MessageLite> &resp,
                const Handler &handler) {
    conn_.AsyncRpc(method_name, req, resp, handler);
  }

  Status Rpc(const std::string &method_name,
             const ::google::protobuf::MessageLite *req,
             const std::shared_ptr<::google::protobuf::MessageLite> &resp);
  /**
   * Send raw bytes as RPC payload. This is intended to be used in JNI
   * bindings only.
   **/
  Status RawRpc(const std::string &method_name, const std::string &req,
                std::shared_ptr<std::string> resp);
  Status Connect(const ::asio::ip::tcp::endpoint &server);
  void StartReadLoop();
  void Shutdown();

  int NextCallId()
  { return ++call_id_; }

  const std::string &client_name() const { return client_name_; }
  const std::string &protocol_name() const { return protocol_name_; }
  int protocol_version() const { return protocol_version_; }
  RpcConnection &connection() { return conn_; }
  ::asio::io_service &io_service() { return *io_service_; }

  static std::string GetRandomClientName();
 private:
  ::asio::io_service *io_service_;
  const std::string client_name_;
  const std::string protocol_name_;
  const int protocol_version_;
  std::atomic_int call_id_;
  RpcConnection conn_;
};

}

#include "impl/rpc_connection.h"

#endif<|MERGE_RESOLUTION|>--- conflicted
+++ resolved
@@ -94,14 +94,8 @@
   std::vector<std::shared_ptr<RequestBase> > pending_requests_;
   // Requests that are waiting for responses
   std::unordered_map<int, std::shared_ptr<RequestBase> > requests_on_fly_;
-<<<<<<< HEAD
-  // Lock for operations on request_over_the_wire_, pending_requests_, and requests_on_fly
-  std::recursive_mutex request_lock_;
-=======
   // Lock for mutable parts of this class that need to be thread safe
   std::mutex engine_state_lock_;
-
->>>>>>> 2f698324
 
   template <class Handler>
   void StartRpc(std::string &&request, const Handler &handler);
