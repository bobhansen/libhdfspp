/**
 * Licensed to the Apache Software Foundation (ASF) under one
 * or more contributor license agreements.  See the NOTICE file
 * distributed with this work for additional information
 * regarding copyright ownership.  The ASF licenses this file
 * to you under the Apache License, Version 2.0 (the
 * "License"); you may not use this file except in compliance
 * with the License.  You may obtain a copy of the License at
 *
 *     http://www.apache.org/licenses/LICENSE-2.0
 *
 * Unless required by applicable law or agreed to in writing, software
 * distributed under the License is distributed on an "AS IS" BASIS,
 * WITHOUT WARRANTIES OR CONDITIONS OF ANY KIND, either express or implied.
 * See the License for the specific language governing permissions and
 * limitations under the License.
 */

//Expose a pure C interface that doesn't need any C++/C++11 header files
//todo: 
//  Need to be able to pass in parameters to hint at resource allocation like how many threads call run on io_service
//  It would be nice to be able to pass in counters to gather statistics for filesystem operations

#include <sys/types.h>
#include <sys/stat.h>
#include <pthread.h>

#include "libhdfs++/chdfs.h"
#include "libhdfs++/hdfs.h"

#include <iostream>
#include <string>
#include <thread>

//undefine these and requests will lock up
#define CHDFS_SERIALIZED_OPEN
#define CHDFS_SERIALIZED_READ

//---------------------------------------------------------------------------------------
//  Wrap C++ calls in C
//---------------------------------------------------------------------------------------

using namespace hdfs;


//todo: switch back to std::thread
void *call_run(void *servicePtr) {
  IoService *wrappedService = reinterpret_cast<IoService*>(servicePtr);
  wrappedService->Run();
  return NULL;
}

//Copied almost directly from inputstream_test.  Replaced std::thread with pthreads temporarily
class Executor {
public:
  Executor() {
    //Create a new IoService object. This wraps the boost io_service object.
    io_service_ = std::unique_ptr<IoService>(IoService::New());
    //Call run on IoService object in a background thread, the run call should never return.
    int ret = pthread_create(&processing_thread, NULL, call_run, reinterpret_cast<void*>(io_service_.get()));
    
    if(ret != 0) {
      //strip out exceptions later
      throw std::runtime_error("unable to start pthread?");
    }
  }

  ~Executor() {
<<<<<<< HEAD
    //Stop IoService event loop and background thread.  Don't need this yet.
=======
    //stop IoService event loop and background thread.  Don't need this yet
    log("~Executor called, this should not be happening yet.");
>>>>>>> acca8d0d
  }
 
  IoService *io_service() {
    return io_service_.get();
  }

  std::unique_ptr<IoService> io_service_;
  pthread_t processing_thread;  
};


struct hdfsFile_struct {
  hdfsFile_struct() : inputStream(NULL) {};
  hdfsFile_struct(InputStream *is) : inputStream(is) {};

  virtual ~hdfsFile_struct() {
    if(NULL != inputStream)
      delete inputStream;
  }

  InputStream *inputStream;
};


struct hdfsFS_struct {
  hdfsFS_struct() : fileSystem(NULL), backgroundIoService(NULL) {};
  hdfsFS_struct(FileSystem *fs, Executor *ex) : fileSystem(fs), backgroundIoService(ex) {};
  virtual ~hdfsFS_struct() {
    delete fileSystem;
    delete backgroundIoService;
  };
 
  FileSystem *fileSystem;
  Executor *backgroundIoService;
};


/*  FS initialization routine
 *    -need to start background thread(s) to run asio::io_service
 *    -connect to specified namenode host:port
 *    -this will need to be extended to allow application to control memory management routines
 *     by passing an allocator/deleter pair as well as specify io_service thread count 
 */
hdfsFS hdfsConnect(const char *nnhost, unsigned short nnport) {
  std::unique_ptr<Executor> background_io_service = std::unique_ptr<Executor>(new Executor());

  if(NULL == background_io_service) 
    return NULL;

  //connect to NN, fileSystem will be set on success
  FileSystem *fileSystem = NULL;
  Status stat = FileSystem::New(background_io_service->io_service(), nnhost, nnport, &fileSystem);
  if(!stat.ok())
    return NULL;

  //make a hdfsFS handle
  return new hdfsFS_struct(fileSystem, background_io_service.release());
}


int hdfsDisconnect(hdfsFS fs) {
  //likely other stuff to free up, just stub for short tests
  if(NULL != fs)
    delete fs;  
  else
    return -1;
  return 0;
}

#ifdef CHDFS_SERIALIZED_OPEN
  pthread_mutex_t open_lock = PTHREAD_MUTEX_INITIALIZER;
#endif
hdfsFile hdfsOpenFile(hdfsFS fs, const char *path, int flags, int bufferSize, short replication, int blockSize) {
  #ifdef CHDFS_SERIALIZED_OPEN
    pthread_mutex_lock(&open_lock);
  #endif
  //the following four params are just placeholders until write path is finished
  (void)flags;
  (void)bufferSize;
  (void)replication;
  (void)blockSize;

  //assuming we want to do a read with default settings, sufficient for now
  InputStream *isPtr = NULL;
  Status stat = fs->fileSystem->Open(path, &isPtr);
  if(!stat.ok())
    return NULL;

  #ifdef CHDFS_SERIALIZED_OPEN
    pthread_mutex_unlock(&open_lock);
  #endif
  return new hdfsFile_struct(isPtr);
}


int hdfsCloseFile(hdfsFS fs, hdfsFile file) {
  (void)fs;
  if(NULL != file)
    delete file;
  else
    return -1;
  return 0;
}

#ifdef CHDFS_SERIALIZED_READ
  pthread_mutex_t read_lock = PTHREAD_MUTEX_INITIALIZER;
#endif
size_t hdfsPread(hdfsFS fs, hdfsFile file, off_t position, void *buf, size_t length) {
  #ifdef CHDFS_SERIALIZED_READ
    pthread_mutex_lock(&read_lock);  
  #endif

  if(NULL == fs || NULL == file)
    //set errno
    return 0;   

  size_t readBytes = 0;
  Status stat = file->inputStream->PositionRead(buf, length, position, &readBytes);
  if(!stat.ok()) {
    //set errno
    return 0;
  }

  #ifdef CHDFS_SERIALIZED_READ
    pthread_mutex_unlock(&read_lock);
  #endif
  return readBytes;
}

<|MERGE_RESOLUTION|>--- conflicted
+++ resolved
@@ -66,12 +66,7 @@
   }
 
   ~Executor() {
-<<<<<<< HEAD
-    //Stop IoService event loop and background thread.  Don't need this yet.
-=======
-    //stop IoService event loop and background thread.  Don't need this yet
-    log("~Executor called, this should not be happening yet.");
->>>>>>> acca8d0d
+    //Stop IoService event loop and background thread.  Don't need this yet
   }
  
   IoService *io_service() {
